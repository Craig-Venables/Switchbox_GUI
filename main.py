import tkinter as tk
from tkinter import ttk, messagebox
import numpy as np
from PIL import Image, ImageTk
import json
import time
<<<<<<< HEAD
from Keithley.Keithley2400 import Keithley2400  # Import the Keithley.py class
from Keithley.Keithley_sim import SimulatedKeithley
=======
from Keithley2400 import Keithley2400  # Import the Keithley class
import matplotlib.pyplot as plt
from matplotlib.backends.backend_tkagg import FigureCanvasTkAgg
from AdaptiveMeasurement import AdaptiveMeasurement
>>>>>>> 2eb7379e


""" Classes for the Gui"""

# Load sample configuration from JSON file
sample_config = {
    "Cross_bar": {
        "sections": {"A": True, "B": True, "C": False, "D": True, "E": True, "F": False, "G": True, "H": True,
                     "I": True, "J": True, "K": True, "L": True},
        "devices": [str(i) for i in range(1, 11)]
    }

}

# Load device mapping
with open("mapping.json", "r") as f:
    device_mapping = json.load(f)


class SampleGUI:
    def __init__(self, root):
        self.root = root
        self.root.title("Device Viewer")
        self.root.geometry("650x600")

        #list of all devices
        self.device_mapping = device_mapping  # Dictionary of devices
        self.device_list = list(device_mapping.keys())  # Ordered list of device names
        self.current_index = 0  # Index of currently selected device

        # Sample Type Dropdown
        tk.Label(root, text="Sample type").grid(row=0, column=0, sticky='w')
        self.sample_type_var = tk.StringVar()
        self.sample_dropdown = ttk.Combobox(root, textvariable=self.sample_type_var, values=list(sample_config.keys()))
        self.sample_dropdown.grid(row=0, column=1)
        self.sample_dropdown.bind("<<ComboboxSelected>>", self.update_dropdowns)

        # Section Dropdown
        tk.Label(root, text="Section").grid(row=1, column=0, sticky='w')
        self.section_var = tk.StringVar()
        self.section_dropdown = ttk.Combobox(root, textvariable=self.section_var)
        self.section_dropdown.grid(row=1, column=1)

        # Device Number Dropdown
        tk.Label(root, text="Device Number").grid(row=2, column=0, sticky='w')
        self.device_var = tk.StringVar()
        self.device_dropdown = ttk.Combobox(root, textvariable=self.device_var)
        self.device_dropdown.grid(row=2, column=1)

        # Information Box
        self.info_box = tk.Label(root, text="Current Device: None", relief=tk.SUNKEN, width=30)
        self.info_box.grid(row=3, column=0, columnspan=2, pady=10)

        # Navigation Buttons
        self.prev_button = tk.Button(root, text="<", command=self.prev_device)
        self.prev_button.grid(row=4, column=0, pady=2)

        self.clear_button = tk.Button(root, text="Clear", command=self.clear_canvas)
        self.clear_button.grid(row=5, column=1, pady=2)

        self.change_button = tk.Button(root, text="Go", command=self.change_relays)
        self.change_button.grid(row=5, column=0, pady=2)

        self.next_button = tk.Button(root, text=">", command=self.next_device)
        self.next_button.grid(row=4, column=1,pady=2)

        # Canvas for Image
        self.canvas = tk.Canvas(root, width=400, height=400, bg="white", highlightbackground="black")
        self.canvas.grid(row=0, column=2, rowspan=5, padx=10)
        self.canvas.bind("<Button-1>", self.canvas_click)


        # Terminal Output
        self.terminal_output = tk.Text(root, height=5, width=80, state=tk.DISABLED)
        self.terminal_output.grid(row=6, column=0, columnspan=3, pady=10)

        # Bind section and device selection to update_info_box
        self.section_dropdown.bind("<<ComboboxSelected>>", self.update_info_box)
        self.device_dropdown.bind("<<ComboboxSelected>>", self.update_info_box)

        # Measurement Button
        self.measure_button = tk.Button(root, text="Measure Devices", command=self.open_measurement_window)
        self.measure_button.grid(row=7, column=0, columnspan=2, pady=10)

        # Placeholder for clicked points
        #self.electrode_points = []
        # Load image


    def load_image(self,sample):
        """ Load imgae into canvas set up to add others later simply """

        if sample == 'Cross_bar':
            sample = "Sample_images/memristor.png"
            self.original_image = Image.open(sample)
            img = self.original_image.resize((400, 400))

            self.tk_img = ImageTk.PhotoImage(img)
            self.canvas.create_image(0, 0, anchor="nw", image=self.tk_img)

        if sample == 'Sample 2':
            self.log_terminal("no image for selection")
            # clear image?




    def update_dropdowns(self, event):
        sample = self.sample_type_var.get()
        if sample in sample_config:
            sections = sample_config[sample]["sections"]
            self.section_dropdown["values"] = list(sections.keys())
            self.section_dropdown.set("")

            # Disable certain sections (keeping them visible)
            self.section_dropdown["state"] = "readonly"

            # Update device numbers
            self.device_dropdown["values"] = sample_config[sample]["devices"]
            self.device_dropdown.set("")

            # Call do_something when sample changes
            self.load_image(sample)
            self.device = self.device_var.get()
            #self.Change_image(sample)

    def prev_device(self):

        # Move to the next device in the list
        self.current_index = (self.current_index - 1) % len(self.device_list)
        new_device = self.device_list[self.current_index]
        self.log_terminal("Previous device")

        # Update the displayed device information
        self.device_var.set(new_device)
        self.info_box.config(text=f"Current Device: {new_device}")

        # Update the highlight
        self.update_highlight(new_device)



    def next_device(self):
        # Move to the next device in the list
        self.current_index = (self.current_index + 1) % len(self.device_list)
        new_device = self.device_list[self.current_index]
        self.log_terminal("Next device")
        # Update the displayed device information
        self.device_var.set(new_device)
        self.info_box.config(text=f"Current Device: {new_device}")

        # Update the highlight
        self.update_highlight(new_device)


    def canvas_click(self, event):
        #print(event)

        orig_width, orig_height = self.original_image.size
        scaled_width, scaled_height = 400, 400
        # Compute the scaling factors
        scale_x = orig_width / scaled_width
        scale_y = orig_height / scaled_height


        #for device, bounds in device_mapping.items():
        for i, (device, bounds) in enumerate(device_mapping.items()):


            # Scale down the bounding box coordinates to match canvas size
            x_min_scaled = bounds["x_min"] / scale_x
            x_max_scaled = bounds["x_max"] / scale_x
            y_min_scaled = bounds["y_min"] / scale_y
            y_max_scaled = bounds["y_max"] / scale_y

            # debugging when not devices not working once clicked
            #print(event.x, event.y)
            #print(event.x*scale_x,event.y*scale_y)

            if x_min_scaled <= event.x <= x_max_scaled and y_min_scaled <= event.y <= y_max_scaled:

                # Remove previous highlights
                self.canvas.delete("highlight")

                # Update index
                self.current_index = i  # Now it holds the current index of the device

                self.device_var.set(device)
                self.sample_type_var.set(bounds["sample"])
                self.section_var.set(bounds["section"])
                self.info_box.config(text=f"Current Device: {device}")

                # Draw a rectangle around the clicked device
                self.canvas.create_rectangle(
                    x_min_scaled, y_min_scaled, x_max_scaled, y_max_scaled,
                    outline="red", width=2, tags="highlight"
                )
                #self.device = device


    def update_highlight(self, device):
        # Clear any existing highlights
        self.canvas.delete("highlight")

        # Get the device bounds
        bounds = device_mapping.get(device, None)
        if bounds:
            scale_x = 1198 / 400  # Adjust based on your scaling factor
            scale_y = 1199 / 400

            x_min = bounds["x_min"] / scale_x
            x_max = bounds["x_max"] / scale_x
            y_min = bounds["y_min"] / scale_y
            y_max = bounds["y_max"] / scale_y

            # Draw a new rectangle
            self.canvas.create_rectangle(x_min, y_min, x_max, y_max, outline="red", width=2, tags="highlight")

    def open_measurement_window(self):
        sample_type = self.sample_type_var.get()
        section = self.section_var.get()

        # Filter devices belonging to the selected sample type
        selected_devices = [d for d in self.device_list if device_mapping[d]["sample"] == sample_type]

        if not selected_devices:
            messagebox.showwarning("Warning", "No devices found for this sample.")
            return

        MeasurementGUI(self.root, sample_type, section, selected_devices,self)

    def update_info_box(self, event=None):
        selected_sample = self.sample_type_var.get()
        selected_section = self.section_var.get()
        selected_device = self.device_var.get()
        device_text = f"Current Device: {selected_sample} - {selected_section} - {selected_device}"
        self.info_box.config(text=device_text)

    def change_relays(self):
        self.log_terminal("changing relays too")
        self.log_terminal(self.device_list[self.current_index])


        self.log_terminal(self.section_var.get()+self.device_var.get())

    def clear_canvas(self):
        self.canvas.delete("all")
        #self.electrode_points.clear()
        self.log_terminal("Canvas cleared")

    def log_terminal(self, message):
        self.terminal_output.config(state=tk.NORMAL)
        self.terminal_output.insert(tk.END, message + "\n")
        self.terminal_output.config(state=tk.DISABLED)
        self.terminal_output.see(tk.END)

    def Change_image(self,sample):
        self.log_terminal("change image sample")


class MeasurementGUI:
    def __init__(self, master, sample_type, section, device_list,sample_gui):
        self.master = tk.Toplevel(master)
        self.master.title("Measurement Setup")
        self.master.geometry("800x600")  # Increased width to accommodate new section
        self.sample_gui = sample_gui
        self.sample_type = sample_type
        self.section = section
        self.device_list = device_list
        self.connected = False
<<<<<<< HEAD
        self.keithley = None  # Keithley.py instance

        # Keithley.py Connection
        tk.Label(self.master, text="GPIB Address:").grid(row=0, column=0, sticky="w")
=======
        self.keithley = None  # Keithley instance
        self.adaptive_measurement = None

        self.measurement_data = {}  # Store measurement results

        # Load custom sweeps from JSON
        self.custom_sweeps = self.load_custom_sweeps("Custom_Sweeps.json")
        self.test_names = list(self.custom_sweeps.keys())

        # layout
        self.create_mode_selection()
        self.create_connection_section()
        self.create_sweep_parameters()
        self.create_status_box()
        self.create_custom_measurement_section()
        self.create_plot_section()

        # Show last sweeps button
        self.show_results_button = tk.Button(self.master, text="Show Last Sweeps", command=self.show_last_sweeps)
        self.show_results_button.grid(row=3, column=0, columnspan=2)

        # Adaptive Measurement Section
        self.adaptive_button = tk.Button(self.master, text="Adaptive Settings", command=self.open_adaptive_settings)
        self.adaptive_button.grid(row=9, column=0, columnspan=2, pady=10)

    def open_adaptive_settings(self):
        if self.adaptive_measurement is None or not self.adaptive_measurement.master.winfo_exists():
            self.adaptive_measurement = AdaptiveMeasurement(self.master)

    def show_last_sweeps(self):
        """Creates a new window showing the last measurement for each device"""
        results_window = tk.Toplevel(self.master)
        results_window.title("Last Measurement for Each Device")
        results_window.geometry("800x600")

        figure, axes = plt.subplots(10, 10, figsize=(12, 12))  # 10x10 grid
        figure.tight_layout()

        for i, (device, measurements) in enumerate(self.measurement_data.items()):
            if i >= 100:
                break  # Limit to 100 devices

            row, col = divmod(i, 10)  # Convert index to 10x10 grid position
            ax = axes[row, col]
            last_key = list(measurements.keys())[-1]  # Get the last sweep key
            v_arr, c_arr = measurements[last_key]
            ax.plot(v_arr, c_arr, marker="o")
            ax.set_title(f"Device {device}")
            ax.set_xticks([])
            ax.set_yticks([])

        canvas = FigureCanvasTkAgg(figure, master=results_window)
        canvas.get_tk_widget().pack(fill=tk.BOTH, expand=True)
        canvas.draw()


    def create_plot_section(self):
        """Matplotlib figure for plotting"""
        frame = tk.LabelFrame(self.master, text="Last Measurement Plot", padx=5, pady=5)
        frame.grid(row=0, column=1, rowspan=5, padx=10, pady=5, sticky="nsew")

        self.figure, self.ax = plt.subplots(figsize=(4, 3))
        self.ax.set_title("Measurement Plot")
        self.ax.set_xlabel("Voltage (V)")
        self.ax.set_ylabel("Current (A)")

        self.canvas = FigureCanvasTkAgg(self.figure, master=frame)
        self.canvas.get_tk_widget().pack(fill=tk.BOTH, expand=True)

    def create_custom_measurement_section(self):
        """Custom measurements section"""
        frame = tk.LabelFrame(self.master, text="Custom Measurements", padx=5, pady=5)
        frame.grid(row=3, column=0, padx=10, pady=5, sticky="ew")


        #self.test_names = ["Test", "IV Curve", "Resistance Sweep", "Capacitance Test"]
        tk.Label(frame, text="Custom Measurement:").grid(row=0, column=0, sticky="w")
        self.custom_measurement_var = tk.StringVar(value=self.test_names[0] if self.test_names else "Test")
        self.custom_measurement_menu = ttk.Combobox(frame, textvariable=self.custom_measurement_var,
                                                    values=self.test_names)
        self.custom_measurement_menu.grid(row=0, column=1, padx=5)

        self.run_custom_button = tk.Button(frame, text="Run Custom", command=self.run_custom_measurement)
        self.run_custom_button.grid(row=1, column=0, columnspan=2, pady=5)

    def create_status_box(self):
        """Status box section"""
        frame = tk.LabelFrame(self.master, text="Status", padx=5, pady=5)
        frame.grid(row=4, column=0, padx=10, pady=5, sticky="ew")

        self.status_box = tk.Label(frame, text="Status: Not Connected", relief=tk.SUNKEN, anchor="w", width=40)
        self.status_box.pack(fill=tk.X)

    def create_mode_selection(self):
        """Mode selection section"""
        frame = tk.LabelFrame(self.master, text="Mode Selection", padx=5, pady=5)
        frame.grid(row=0, column=0, padx=10, pady=5, sticky="ew")

        tk.Label(frame, text="Mode:").grid(row=0, column=0, sticky="w")
        self.mode_var = tk.StringVar(value="Custom")
        self.mode_menu = ttk.Combobox(frame, textvariable=self.mode_var, values=["Custom", "Preset"])
        self.mode_menu.grid(row=0, column=1)
        self.mode_menu.bind("<<ComboboxSelected>>", self.toggle_mode)

        self.preset_var = tk.StringVar(value="Select a Preset")
        self.preset_menu = ttk.Combobox(frame, textvariable=self.preset_var, values=[], state="disabled")
        self.preset_menu.grid(row=1, column=1)

    def create_connection_section(self):
        """Keithley connection section"""
        frame = tk.LabelFrame(self.master, text="Keithley Connection", padx=5, pady=5)
        frame.grid(row=1, column=0, padx=10, pady=5, sticky="ew")

        tk.Label(frame, text="GPIB Address:").grid(row=0, column=0, sticky="w")
>>>>>>> 2eb7379e
        self.address_var = tk.StringVar(value="GPIB0::24::INSTR")
        self.address_entry = tk.Entry(frame, textvariable=self.address_var)
        self.address_entry.grid(row=0, column=1)

        self.connect_button = tk.Button(frame, text="Connect", command=self.connect_keithley)
        self.connect_button.grid(row=0, column=2)

    def create_sweep_parameters(self):
        """Sweep parameter section"""
        frame = tk.LabelFrame(self.master, text="Sweep Parameters", padx=5, pady=5)
        frame.grid(row=2, column=0, padx=10, pady=5, sticky="ew")

        tk.Label(frame, text="Start Voltage (V):").grid(row=0, column=0, sticky="w")
        self.start_voltage = tk.DoubleVar(value=0)
        tk.Entry(frame, textvariable=self.start_voltage).grid(row=0, column=1)

        tk.Label(frame, text="Voltage High (V):").grid(row=1, column=0, sticky="w")
        self.voltage_high = tk.DoubleVar(value=1)
        tk.Entry(frame, textvariable=self.voltage_high).grid(row=1, column=1)

        tk.Label(frame, text="Step Size (V):").grid(row=2, column=0, sticky="w")
        self.step_size = tk.DoubleVar(value=0.1)
        tk.Entry(frame, textvariable=self.step_size).grid(row=2, column=1)

        tk.Label(frame, text="# Sweeps:").grid(row=3, column=0, sticky="w")
        self.sweeps = tk.DoubleVar(value=1)
        tk.Entry(frame, textvariable=self.sweeps).grid(row=3, column=1)
        # todo add compliance current as a way to limit the V
        tk.Label(frame, text="Icc:").grid(row=4, column=0, sticky="w")
        self.icc = tk.DoubleVar(value=0.01)
        tk.Entry(frame, textvariable=self.icc).grid(row=4, column=1)

        self.measure_button = tk.Button(frame, text="Start Measurement", command=self.start_measurement)
        self.measure_button.grid(row=5, column=0, columnspan=2, pady=5)

    def toggle_mode(self, event=None):
        """Enable or disable inputs based on mode selection."""
        mode = self.mode_var.get()
        if mode == "Custom":
            self.start_entry.config(state="normal")
            self.stop_entry.config(state="normal")
            self.step_entry.config(state="normal")
            self.sweeps_entry.config(state="normal")
            self.preset_menu.config(state="disabled")
        else:  # Preset mode
            self.start_entry.config(state="disabled")
            self.stop_entry.config(state="disabled")
            self.step_entry.config(state="disabled")
            self.sweeps_entry.config(state="disabled")

            # Update preset options
            self.preset_menu.config(state="readonly")
            self.preset_menu["values"] = ["Fast Sweep", "Slow Sweep", "High Voltage"]
            self.preset_menu.current(0)  # Default to first preset
            self.preset_menu.bind("<<ComboboxSelected>>", self.load_preset)

    def load_preset(self, event=None):
        """Load predefined values when a preset is selected."""
        preset = self.preset_var.get()
        if preset == "Fast Sweep":
            self.start_voltage.set(0)
            self.voltage_high.set(1)
            self.step_size.set(0.1)
            self.sweeps.set(1)
        elif preset == "Slow Sweep":
            self.start_voltage.set(0)
            self.voltage_high.set(2)
            self.step_size.set(0.05)
            self.sweeps.set(1)
        elif preset == "High Voltage":
            self.start_voltage.set(0)
            self.voltage_high.set(5)
            self.step_size.set(0.5)
            self.sweeps.set(1)


    def run_custom_measurement(self):
        selected_measurement = self.custom_measurement_var.get()
        print(f"Running custom measurement: {selected_measurement}")
        if selected_measurement in self.custom_sweeps:

            for device in self.device_list:
                # Loop through devices
                self.status_box.config(text=f"Measuring {device}...")
                self.master.update()
                time.sleep(0.5)

                for key, params in self.custom_sweeps[selected_measurement].items():
                    start_v = params.get("start_v", 0)
                    stop_v = params.get("stop_v", 1)
                    sweeps = params.get("sweeps", 1)
                    step_v = params.get("step_v", 0.1)

                    voltage_range = get_voltage_range(start_v, stop_v,step_v)
                    v_arr , c_arr = self.measure(voltage_range,sweeps)
                    self.measurement_data[device][key] = (v_arr, c_arr)

                    # save data to file
                    data = np.column_stack((v_arr, c_arr))
                    file_path = "Data_save_loc\\" f"{selected_measurement}_{device}_{key}.txt"
                    np.savetxt(file_path, data, fmt="%.5f", header="Voltage Current", comments="")

                    voltages = [start_v + i * step_v for i in range(int((stop_v - start_v) / step_v) + 1)]
                    currents = [v * 1e-6 for v in voltages]  # Simulated data
                    self.ax.clear()
                    self.ax.plot(v_arr, c_arr, marker='o')
                    self.ax.set_title("Measurement Plot")
                    self.ax.set_xlabel("Voltage (V)")
                    self.ax.set_ylabel("Current (A)")
                    self.canvas.draw()

                # switch to next device
                self.sample_gui.next_device()
        else:
            print("Selected measurement not found in JSON file.")


    def connect_keithley(self):
        """Connect to the Keithley.py SMU via GPIB"""
        address = self.address_var.get()
        try:
            self.keithley = Keithley2400(address)
            self.connected = True
            self.status_box.config(text="Status: Connected")
            messagebox.showinfo("Connection", f"Connected to: {self.keithley.get_idn()}")
        except Exception as e:
            self.connected = True
            messagebox.showerror("Error", f"Could not connect to device: {str(e)}")


    def start_measurement(self):
        """Start voltage sweeps on all devices"""
        if not self.connected:
            messagebox.showwarning("Warning", "Not connected to Keithley.py!")
            return

        start_v = self.start_voltage.get()
        stop_v = self.voltage_high.get()
        sweeps = self.sweeps.get()
        step_v = self.step_size.get()

        voltage_range = get_voltage_range(start_v, stop_v,step_v)

        # loops through the device's
        for device in self.device_list:

            self.status_box.config(text=f"Measuring {device}...")
            self.master.update()

            #self.keithley.set_voltage(0)  # Start at 0V
            #self.keithley.enable_output(True)  # Enable output

            # possibly change time sleep
            time.sleep(0.5)

            # measure device
            v_arr, c_arr = self.measure(voltage_range,sweeps)

            # save data to file
            data = np.column_stack((v_arr, c_arr))
            file_path = "Data_save_loc\\" f"Simple_measurment_{device}_.txt"
            np.savetxt(file_path, data, fmt="%.5f", header="Voltage Current", comments="")

            # Turn off output
            #self.keithley.enable_output(False)
            # change device
            self.sample_gui.next_device()

        self.status_box.config(text="Measurement Complete")
        messagebox.showinfo("Complete", "Measurements finished.")


    def measure(self, voltage_range,sweeps):

        # Sweep through voltages
        for sweep_num in range(int(sweeps)):
            v_arr = []
            c_arr = []
            print("uncomment out the kiethly stuffs")
            for v in voltage_range:
                self.keithley.set_voltage(v)
                time.sleep(0.2)  # Allow measurement to settle
                current = self.keithley.measure_current()
                v_arr.append(v)
                #current=2
                c_arr.append(current)
                #print(sweep_num, device, v)
            # save the data outside this function!
            return v_arr, c_arr

    def load_custom_sweeps(self, filename):
        try:
            with open(filename, "r") as file:
                return json.load(file)
        except FileNotFoundError:
            print("Custom sweeps file not found.")
            return {}
        except json.JSONDecodeError:
            print("Error decoding JSON file.")
            return {}




def get_voltage_range(start_v, stop_v, step_v):
    def frange(start, stop, step):
        while start <= stop if step > 0 else start >= stop:
            yield round(start, 3)
            start += step

    voltage_range = (list(frange(start_v, stop_v, step_v)) +
                     list(frange(stop_v, -stop_v, -step_v)) +
                     list(frange(-stop_v, start_v, step_v)))
    # this method takes the readings twice at all ends of the ranges.
    return voltage_range


if __name__ == "__main__":
    root = tk.Tk()
    app = SampleGUI(root)
    root.mainloop()

<|MERGE_RESOLUTION|>--- conflicted
+++ resolved
@@ -4,15 +4,10 @@
 from PIL import Image, ImageTk
 import json
 import time
-<<<<<<< HEAD
-from Keithley.Keithley2400 import Keithley2400  # Import the Keithley.py class
-from Keithley.Keithley_sim import SimulatedKeithley
-=======
 from Keithley2400 import Keithley2400  # Import the Keithley class
 import matplotlib.pyplot as plt
 from matplotlib.backends.backend_tkagg import FigureCanvasTkAgg
 from AdaptiveMeasurement import AdaptiveMeasurement
->>>>>>> 2eb7379e
 
 
 """ Classes for the Gui"""
@@ -283,12 +278,6 @@
         self.section = section
         self.device_list = device_list
         self.connected = False
-<<<<<<< HEAD
-        self.keithley = None  # Keithley.py instance
-
-        # Keithley.py Connection
-        tk.Label(self.master, text="GPIB Address:").grid(row=0, column=0, sticky="w")
-=======
         self.keithley = None  # Keithley instance
         self.adaptive_measurement = None
 
@@ -403,7 +392,6 @@
         frame.grid(row=1, column=0, padx=10, pady=5, sticky="ew")
 
         tk.Label(frame, text="GPIB Address:").grid(row=0, column=0, sticky="w")
->>>>>>> 2eb7379e
         self.address_var = tk.StringVar(value="GPIB0::24::INSTR")
         self.address_entry = tk.Entry(frame, textvariable=self.address_var)
         self.address_entry.grid(row=0, column=1)
@@ -522,7 +510,7 @@
 
 
     def connect_keithley(self):
-        """Connect to the Keithley.py SMU via GPIB"""
+        """Connect to the Keithley SMU via GPIB"""
         address = self.address_var.get()
         try:
             self.keithley = Keithley2400(address)
@@ -537,7 +525,7 @@
     def start_measurement(self):
         """Start voltage sweeps on all devices"""
         if not self.connected:
-            messagebox.showwarning("Warning", "Not connected to Keithley.py!")
+            messagebox.showwarning("Warning", "Not connected to Keithley!")
             return
 
         start_v = self.start_voltage.get()
